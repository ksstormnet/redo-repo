--- conflicted
+++ resolved
@@ -98,7 +98,7 @@
 options nvidia NVreg_EnableGpuFirmware=1
 EOF
 
-    echo "✓ Created default NVIDIA configuration"
+echo "✓ Created default NVIDIA configuration"
 
 # Add NVIDIA modules to initramfs
 {
@@ -129,10 +129,8 @@
 [Install]
 WantedBy=multi-user.target
 EOF
-    
+
 echo "✓ Created NVIDIA persistence daemon service"
-    
-    # Now move it to the repo and create a symlink
 
 # Create a configuration file for CUDA-specific settings if it doesn't exist in the repo
 cat > /etc/profile.d/nvidia-env.sh << EOF
@@ -154,11 +152,7 @@
 
 echo "✓ Created CUDA optimization settings"
 
-<<<<<<< HEAD
-export PATH=\$PATH:/usr/local/cuda/bin
-=======
 # export PATH=\$PATH:/usr/local/c)
->>>>>>> 14e6dc02
 
 # Create CUDA cache directory
 /usr/bin/mkdir -p /var/cache/cuda
@@ -172,14 +166,10 @@
 # Create Ollama directory if it doesn't exist
 mkdir -p "${USER_HOME}/.ollama/modelfiles"
 
-<<<<<<< HEAD
 # Create the modelfile with RTX 3090 optimizations
-=======
-# Copy modelfile template
 mkdir -p "${USER_HOME}/.ollama/modelfiles"
-    
-    # Create the modelfile with RTX 3090 optimizations
->>>>>>> 14e6dc02
+
+# Create the modelfile with RTX 3090 optimizations
 cat > "${USER_HOME}/.ollama/modelfiles/rtx3090-modelfile.txt" << EOF
 # RTX 3090 Optimized Modelfile Template
 # Use this as a base for your Ollama models
@@ -198,58 +188,22 @@
 PARAMETER f16 true
 PARAMETER tensor_split 1
 EOF
-    
+
     # Set proper ownership
 set_user_ownership "${USER_HOME}/.ollama"
-    
+
 echo "✓ Created RTX 3090 modelfile template"
 
 # Set proper ownership
 set_user_ownership "${USER_HOME}/.ollama"
 
-<<<<<<< HEAD
-
 /usr/bin/mkdir -p "${USER_HOME}/.ollama/modelfiles"
+
+# Create Ollama directory if it doesn't exist
+mkdir -p "${USER_HOME}/.ollama/modelfiles"
 
 # Create the modelfile with RTX 3090 optimizations
 cat > "${USER_HOME}/.ollama/modelfiles/rtx3090-modelfile.txt" << EOF
-=======
-echo "✓ Restored RTX 3090 modelfile template"
-
-# Check for restored LLM optimizations scripts
-if [[ -n "${GENERAL_CONFIGS_PATH}" ]]; then
-    LLM_SCRIPTS_PATH="${GENERAL_CONFIGS_PATH}/bin"
-    
-    # Check for Ollama optimizer script
-    if [[ -f "${LLM_SCRIPTS_PATH}/ollama-optimizer.sh" ]]; then
-        echo "Found Ollama optimizer script in backup"
-        
-        # Create bin directory if it doesn't exist
-        mkdir -p "${USER_HOME}/bin"
-        
-        # Copy script to bin directory
-        cp "${LLM_SCRIPTS_PATH}/ollama-optimizer.sh" "${USER_HOME}/bin/"
-        chmod +x "${USER_HOME}/bin/ollama-optimizer.sh"
-        
-        # Set proper ownership
-        set_user_ownership "${USER_HOME}/bin/ollama-optimizer.sh"
-        
-        echo "✓ Restored Ollama optimizer script"
-    fi
-    
-    # Check for RTX 3090 modelfile template
-    RTX_MODELFILE="${GENERAL_CONFIGS_PATH}/ollama/rtx3090-modelfile.txt"
-    if [[ -f "${RTX_MODELFILE}" ]]; then
-        echo "Found RTX 3090 modelfile template in backup"
-        
-        # Create Ollama directory if it doesn't exist
-        mkdir -p "${USER_HOME}/.ollama/modelfiles"
-        
-mkdir -p "${USER_HOME}/.ollama/modelfiles"
-    
-    # Create the modelfile with RTX 3090 optimizations
-    cat > "${USER_HOME}/.ollama/modelfiles/rtx3090-modelfile.txt" << EOF
->>>>>>> 14e6dc02
 # RTX 3090 Optimized Modelfile Template
 # Use this as a base for your Ollama models
 
